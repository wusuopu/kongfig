--- conflicted
+++ resolved
@@ -89,13 +89,10 @@
 
     const actions = [
         ...consumers(splitConsumersConfig.added),
+        ...upstreams(config.upstreams),
         ...apis(config.apis),
         ...globalPlugins(config.plugins),
-<<<<<<< HEAD
-        ...upstreams(config.upstreams)
-=======
         ...consumers(splitConsumersConfig.removed),
->>>>>>> 7dcedc80
     ];
 
     internalLogger.subscribe(logger);
